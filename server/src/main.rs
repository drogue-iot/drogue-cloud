--- conflicted
+++ resolved
@@ -199,10 +199,8 @@
         let admin_token = keycloak::KeycloakAdminToken::acquire(url, &user, &password, &client)
             .await
             .unwrap();
-
-<<<<<<< HEAD
-        let admin = keycloak::KeycloakAdmin::new(url, admin_token, client);
-=======
+        let admin = keycloak::KeycloakAdmin::new(&url, admin_token, client);
+
         let mut mapper_config = HashMap::new();
         mapper_config.insert("included.client.audience".into(), "drogue".into());
         mapper_config.insert("id.token.claim".into(), "false".into());
@@ -215,10 +213,7 @@
             config: Some(mapper_config),
         }];
 
-        let admin = keycloak::KeycloakAdmin::new(&url, admin_token, client);
-
         // Configure oauth account
->>>>>>> d5ddbb6f
         let mut c: keycloak::types::ClientRepresentation = Default::default();
         c.client_id.replace("drogue".to_string());
         c.enabled.replace(true);
