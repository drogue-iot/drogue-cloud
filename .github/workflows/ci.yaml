--- conflicted
+++ resolved
@@ -30,163 +30,10 @@
     runs-on: ${{ matrix.os }}
     env:
       VERSION: ${{needs.check.outputs.version}}
-
-<<<<<<< HEAD
-  check:
-    runs-on: ubuntu-20.04
-
-    outputs:
-      do-publish: ${{steps.state.outputs.do-publish}}
-      release: ${{steps.state.outputs.release}}
-      version: ${{steps.version.outputs.version}}
-      prerelease: ${{steps.state.outputs.prerelease}}
-
-    steps:
-
-      - uses: actions/checkout@v2
-        with:
-          submodules: recursive
-
-      # Gather information for build
-
-      - name: Evaluate state
-        id: state
-        run: |
-          test -z "${{github.head_ref}}" && echo '::set-output name=do-publish::true'
-          if [[ "${{ github.event.ref }}" =~ ^refs/tags/v[0-9]+\.[0-9]+\.[0-9]+$ ]]; then
-              echo ::set-output name=release::true
-              echo ::set-output name=release::true
-          elif [[ "${{ github.event.ref }}" =~ ^refs/tags/v.*$ ]]; then
-              echo ::set-output name=release::true
-              echo ::set-output name=prerelease::true
-          fi
-
-      - name: Set version
-        if: ${{github.head_ref == ''}}
-        id: version
-        run: |
-          VERSION=$(echo "${{ github.ref }}" | sed -e 's,.*/\(.*\),\1,')
-          [[ "${{ github.ref }}" == "refs/tags/"* ]] && VERSION=$(echo $VERSION | sed -e 's/^v//')
-          [ "$VERSION" == "main" ] && VERSION=latest
-          echo VERSION=$VERSION
-          echo "::set-output name=version::$VERSION"
-          echo "VERSION=$VERSION" >> $GITHUB_ENV
-
-      - uses: actions/cache@v2
-        with:
-          path: |
-            ~/.cargo/registry
-            ~/.cargo/git
-            .cargo-container-home
-            target
-          key: ${{ runner.os }}-cargo-${{ hashFiles('**/Cargo.lock') }}
-
-      - uses: actions/cache@v2
-        with:
-          path: console-frontend/node_modules
-          key: ${{ runner.os }}-node-modules-${{ hashFiles('console-frontend/package-lock.json') }}
-          restore-keys: |
-            ${{ runner.os }}-node-modules-
-
-      - name: Check
-        run: make host-check
-
-      - name: Fix permissions
-        run: make fix-permissions
-
-          # test:
-          #   name: test
-          #   runs-on: ubuntu-20.04
-          #   needs: [check]
-          #   steps:
-
-          #     - uses: actions/checkout@v2
-          #       with:
-          #         submodules: recursive
-
-          #     - uses: actions/cache@v2
-          #       with:
-          #         path: |
-          #           ~/.cargo/registry
-          #           ~/.cargo/git
-          #           .cargo-container-home
-          #           target
-          #         key: ${{ runner.os }}-cargo-${{ hashFiles('**/Cargo.lock') }}
-
-          #     - name: Run tests
-          #       run: |
-          #         make test
-
-          # build:
-          #   name: build
-          #   runs-on: ubuntu-20.04
-          #   needs: [check]
-          #   steps:
-
-          #     - uses: actions/checkout@v2
-          #       with:
-          #         submodules: recursive
-
-          #     - uses: actions/cache@v2
-          #       with:
-          #         path: |
-          #           ~/.cargo/registry
-          #           ~/.cargo/git
-          #           .cargo-container-home
-          #           target
-          #         key: ${{ runner.os }}-cargo-${{ hashFiles('**/Cargo.lock') }}
-
-          #     - uses: actions/cache@v2
-          #       with:
-          #         path: console-frontend/node_modules
-          #         key: ${{ runner.os }}-node-modules-${{ hashFiles('console-frontend/package-lock.json') }}
-          #         restore-keys: |
-          #           ${{ runner.os }}-node-modules-
-
-          #     - name: Run build
-          #       run: |
-          #         make build
-
-          #     - name: Save images
-          #       run: |
-          #         make save-images
-
-          #     - name: Fix permissions
-          #       run: make fix-permissions
-
-          #     - name: Upload images
-          #       uses: actions/upload-artifact@v2
-          #       with:
-          #         name: container-images
-          #         path: build/images/all.tar
-          #         if-no-files-found: error
-
-          #     - name: Upload server binary
-          #       uses: actions/upload-artifact@v2
-          #       with:
-          #         name: drogue-server
-          #         path: target/release/drogue-cloud-server
-          #         if-no-files-found: error
-
-  binary:
-    # needs: [check]
-    strategy:
-      matrix:
-        os: [windows-2019]
-        include:
-         - os: windows-2019
-           suffix: "windows-amd64"
-    runs-on: ${{ matrix.os }}
-    env:
-      VERSION: ${{needs.check.outputs.version}}
-
-=======
->>>>>>> d4822341
     steps:
       - uses: actions/checkout@v2
         with:
           submodules: recursive
-<<<<<<< HEAD
       - name: Build binary for Windows
         if: ${{ matrix.os == 'windows-2019' }}
         shell: cmd
@@ -208,53 +55,6 @@
           nmake /f NTMakefile OPENSSL_INCLUDE=c:\OpenSSL-Win32\include OPENSSL_LIBPATH=c:\OpenSSL-Win32\lib install
           cd ..
           cargo build --release -p drogue-cloud-server
-=======
-      - name: Build binary for Linux
-        if: ${{ matrix.os == 'ubuntu-18.04' }}
-        run: |
-          sudo apt-get update; DEBIAN_FRONTEND="noninteractive" sudo apt-get -y install build-essential curl tzdata
-          sudo apt install -y libssl-dev pkg-config libsasl2-dev librdkafka-dev libpqxx-dev
-          cargo build --release -p drogue-cloud-server
-#      - name: Build binary for Windows
-#        if: ${{ matrix.os == 'windows-2019' }}
-#        run: |
-#          git clone https://github.com/microsoft/vcpkg
-#          .\vcpkg\bootstrap-vcpkg.bat
-#          .\vcpkg\vcpkg install openssl
-#          .\vcpkg\vcpkg install libpq
-#          .\vcpkg\vcpkg install librdkafka
-#          .\vcpkg\vcpkg integrate install
-#          set VCPKG_ROOT=${{ GITHUB_WORKSPACE }}\drogue-cloud\vcpkg
-#          # Cyrus SASL is interesting...
-#          curl -fsSL -o cyrus-sasl-2.1.26.tar.gz https://github.com/cyrusimap/cyrus-sasl/releases/download/cyrus-sasl-2.1.26/cyrus-sasl-2.1.26.tar.gz
-#          7z x cyrus-sasl-2.1.26.tar.gz -so | 7z x -si -ttar > nul
-#          move cyrus-sasl-2.1.26 sasl
-#          cd sasl
-#          echo using vsdevcmd %VSDEVCMD_BAT%
-#          '%VSDEVCMD_BAT%'
-#          nmake /f NTMakefile OPENSSL_INCLUDE=c:\OpenSSL-Win32\include OPENSSL_LIBPATH=c:\OpenSSL-Win32\lib install
-#          cd ..
-#          cargo build --release -p drogue-cloud-server
-      - name: Build binary for Mac OS X
-        if: ${{ matrix.os == 'macos-10.15' }}
-        shell: bash
-        run: |
-          brew update
-          brew install librdkafka openssl
-
-          # Build and install postgresql dep
-          curl -fsSL -o postgresql-11.13.tar.gz https://ftp.postgresql.org/pub/source/v11.13/postgresql-11.13.tar.gz
-          tar xvf postgresql-11.13.tar.gz
-          cd postgresql-11.13
-          ./configure --prefix=$PWD/../libpq
-          make
-          make install
-          cd ..
-          #LIBZ_SYS_STATIC=1 PKG_CONFIG_ALL_STATIC=1 PQ_LIB_STATIC=1 OPENSSL_STATIC=1 RUSTFLAGS='-L /usr/local/opt/libpq/lib -L /usr/local/opt/openssl/lib -C target-feature=+crt-static' PKG_CONFIG_PATH=/usr/local/opt/libpq/lib/pkgconfig:/usr/local/opt/cyrus-sasl/lib/pkgconfig:/usr/local/opt/librdkafka/lib/pkgconfig:/usr/local/opt/openssl/lib/pkgconfig cargo build --release -p drogue-cloud-server
-          #LIBZ_SYS_STATIC=1 PQ_LIB_STATIC=1 OPENSSL_STATIC=1
-          PQ_LIB_STATIC=1 PQ_LIB_DIR=$PWD/libpq/lib SASL2_STATIC=1 OPENSSL_STATIC=1 OPENSSL_DIR=/usr/local/opt/openssl DEP_OPENSSL_DIR=/usr/local/opt/openssl RUSTFLAGS="-C target-feature=+crt-static" cargo build --release -p drogue-cloud-server --features static
-
->>>>>>> d4822341
       - name: Upload server binary
         uses: actions/upload-artifact@v2
         with:
